<Project Sdk="Microsoft.NET.Sdk">
  <PropertyGroup>
    <TargetFramework>net9.0</TargetFramework>
    <LangVersion>13</LangVersion>
    <Nullable>enable</Nullable>
    <ImplicitUsings>enable</ImplicitUsings>
    <GenerateDocumentationFile>true</GenerateDocumentationFile>

    <!-- NuGet Package Metadata -->
    <PackageId>CiteUrl.Extensions.DependencyInjection</PackageId>
    <Version>1.0.0</Version>
    <Description>Dependency injection extensions for CiteUrl.Core library</Description>
    <PackageLicenseExpression>MIT</PackageLicenseExpression>
  </PropertyGroup>

  <ItemGroup>
    <ProjectReference Include="..\CiteUrl.Core\CiteUrl.Core.csproj" />
    <PackageReference Include="Microsoft.Extensions.DependencyInjection.Abstractions" Version="9.0.9" />
<<<<<<< HEAD
    <PackageReference Include="Microsoft.Extensions.Options" Version="9.0.0" />
=======
    <PackageReference Include="Microsoft.Extensions.Options" Version="9.0.9" />
>>>>>>> da5f8997
  </ItemGroup>
</Project><|MERGE_RESOLUTION|>--- conflicted
+++ resolved
@@ -16,10 +16,6 @@
   <ItemGroup>
     <ProjectReference Include="..\CiteUrl.Core\CiteUrl.Core.csproj" />
     <PackageReference Include="Microsoft.Extensions.DependencyInjection.Abstractions" Version="9.0.9" />
-<<<<<<< HEAD
-    <PackageReference Include="Microsoft.Extensions.Options" Version="9.0.0" />
-=======
     <PackageReference Include="Microsoft.Extensions.Options" Version="9.0.9" />
->>>>>>> da5f8997
   </ItemGroup>
 </Project>