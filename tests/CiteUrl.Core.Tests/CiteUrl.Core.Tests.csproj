<Project Sdk="Microsoft.NET.Sdk">
  <PropertyGroup>
    <TargetFramework>net9.0</TargetFramework>
    <Nullable>enable</Nullable>
    <ImplicitUsings>enable</ImplicitUsings>
    <IsPackable>false</IsPackable>
    <IsTestProject>true</IsTestProject>
  </PropertyGroup>

  <ItemGroup>
<<<<<<< HEAD
    <PackageReference Include="coverlet.collector" Version="6.0.2" />
    <PackageReference Include="Microsoft.NET.Test.Sdk" Version="18.0.0" />
=======
    <PackageReference Include="coverlet.collector" Version="6.0.4" />
    <PackageReference Include="Microsoft.NET.Test.Sdk" Version="17.12.0" />
>>>>>>> 5174e577
    <PackageReference Include="Shouldly" Version="4.2.1" />
    <PackageReference Include="xunit" Version="2.9.2" />
    <PackageReference Include="xunit.runner.visualstudio" Version="3.1.5" />
  </ItemGroup>

  <ItemGroup>
    <ProjectReference Include="..\..\src\CiteUrl.Core\CiteUrl.Core.csproj" />
  </ItemGroup>
</Project><|MERGE_RESOLUTION|>--- conflicted
+++ resolved
@@ -8,13 +8,8 @@
   </PropertyGroup>
 
   <ItemGroup>
-<<<<<<< HEAD
-    <PackageReference Include="coverlet.collector" Version="6.0.2" />
     <PackageReference Include="Microsoft.NET.Test.Sdk" Version="18.0.0" />
-=======
     <PackageReference Include="coverlet.collector" Version="6.0.4" />
-    <PackageReference Include="Microsoft.NET.Test.Sdk" Version="17.12.0" />
->>>>>>> 5174e577
     <PackageReference Include="Shouldly" Version="4.2.1" />
     <PackageReference Include="xunit" Version="2.9.2" />
     <PackageReference Include="xunit.runner.visualstudio" Version="3.1.5" />
